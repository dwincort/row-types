--- conflicted
+++ resolved
@@ -127,12 +127,7 @@
 write a function to move the points we have:
 
 > move :: (Num (r .! "x"), Num (r .! "y"))
-<<<<<<< HEAD
->      => Rec r -> r .! "x" -> r .! "y"
->      -> Rec r
-=======
 >      => Rec r -> r .! "x" -> r .! "y" -> Rec r
->>>>>>> cce87684
 > move p dx dy = update #x (p .! #x + dx) $
 >                update #y (p .! #y + dy) p
 
